#!/bin/sh
#
# Configures to build the project
#

#-------------------------------------------------------------------------------
# script initialization
#-------------------------------------------------------------------------------

# Making releases:
#   set the new version number:
#     odd minor -> development series
#     even minor -> stable series
#     increment micro for each release within a series
#   set nano_version to 0
#   update debian/changelog, use dch
#   make the release, tag it
#   set nano_version to 1

MAJOR_VERSION=1
<<<<<<< HEAD
MINOR_VERSION=0
MICRO_VERSION=23
=======
MINOR_VERSION=1
MICRO_VERSION=1
>>>>>>> 2245d3bb
NANO_VERSION=

if [ -z $NANO_VERSION ] || [ $NANO_VERSION -eq "0" ]; then
    VERSION="$MAJOR_VERSION.$MINOR_VERSION.$MICRO_VERSION"
else
    VERSION="$MAJOR_VERSION.$MINOR_VERSION.$MICRO_VERSION.$NANO_VERSION"
fi

relpath=`dirname $0`
relpath=`(cd "$relpath"; /bin/pwd)`
outpath=`/bin/pwd`

PREFIX=/usr
LOCALSTATEDIR=/var

TOP_SOURCEDIR=$relpath
TOP_BUILDDIR=$outpath

while [ "$#" -gt 0 ]; do
    case "$1" in
    -h|--help)
        echo "Usage: ./configure [OPTION]..."
        echo
        echo "Configuration:"
        echo "    -h, --help              display this help and exit"
        echo
        echo "Installation directories:"
        echo "    --prefix PREFIX         install everything relative to PREFIX"
        echo "                            [/usr]"
        echo
        echo "Fine tuning of the installation directories:"
        echo "    --bindir DIR            user executables [PREFIX/bin]"
        echo "    --libdir DIR            object code libraries [PREFIX/lib]"
        echo "    --includedir DIR        C header files [PREFIX/include]"
        echo "    --localstatedir DIR     modifiable single-machine data [/var]"
        echo
        exit
        ;;
    --prefix)
        shift
        PREFIX=$1
        ;;
    --bindir)
        shift
        BINDIR=$1
        ;;
    --libdir)
        shift
        LIBDIR=$1
        ;;
    --includedir)
        shift
        INCLUDEDIR=$1
        ;;
    --localstatedir)
        shift
        LOCALSTATEDIR=$1
        ;;
    --enable-coverage)
        ENABLE_COVERAGE=coverage ;;
    --disable-coverage)
        ENABLE_COVERAGE=nocoverage ;;
    *)
        echo >&2 "configure: error: unrecognized option: '$1'"
        echo >&2 "Try './configure --help' for more information."
        exit
        ;;
    esac
    shift
done

[ -z $BINDIR ] && BINDIR=$PREFIX/bin
[ -z $LIBDIR ] && LIBDIR=$PREFIX/lib
[ -z $INCLUDEDIR ] && INCLUDEDIR=$PREFIX/include

#coverage options

if [ -z "$ENABLE_COVERAGE" ]
then
    echo "Coverage not enabled"
    ENABLE_COVERAGE=nocoverage
fi

# save configuration into .qmake.cache
CACHEFILE="$outpath/.qmake.cache"
[ -f "$CACHEFILE" ] && rm -f "$CACHEFILE"

cat >> "$CACHEFILE" << EOF
CONFIGURED = \$\$quote(yes)
VERSION = \$\$quote($VERSION)
PREFIX = \$\$quote($PREFIX)
BINDIR = \$\$quote($BINDIR)
LIBDIR = \$\$quote($LIBDIR)
INCLUDEDIR = \$\$quote($INCLUDEDIR)
LOCALSTATEDIR = \$\$quote($LOCALSTATEDIR)
TOP_SOURCEDIR = \$\$quote($TOP_SOURCEDIR)
TOP_BUILDDIR = \$\$quote($TOP_BUILDDIR)
CONFIG += \$\$quote($ENABLE_COVERAGE)
EOF

infiles="contactsd-1.0.pc
         tests/mktests.sh"
for infile in $infiles; do
    echo "Generating $infile"
    # pre-process .in files
    mkdir -p `dirname $infile`
    cat $TOP_SOURCEDIR/$infile.in |
        sed -e "s,@VERSION@,${VERSION},g" \
            -e "s,@PREFIX@,${PREFIX},g" \
            -e "s,@BINDIR@,${BINDIR},g" \
            -e "s,@LIBDIR@,${LIBDIR},g" \
            -e "s,@INCLUDEDIR@,${INCLUDEDIR},g" \
            -e "s,@LOCALSTATEDIR@,${LOCALSTATEDIR},g" \
            -e "s,@TOP_SOURCEDIR@,${TOP_SOURCEDIR},g" \
            -e "s,@TOP_BUILDDIR@,${TOP_BUILDDIR},g" \
        > $TOP_BUILDDIR/$infile
done

# run qmake
qmake $relpath/contactsd.pro

echo
echo "contactsd is now configured for building. Just run 'make'."
echo "Once everything is built, you must run 'make install'."
echo "contactsd will be installed into $PREFIX"
echo
echo "To reconfigure, run 'make confclean' and 'configure'."<|MERGE_RESOLUTION|>--- conflicted
+++ resolved
@@ -18,13 +18,8 @@
 #   set nano_version to 1
 
 MAJOR_VERSION=1
-<<<<<<< HEAD
-MINOR_VERSION=0
-MICRO_VERSION=23
-=======
 MINOR_VERSION=1
 MICRO_VERSION=1
->>>>>>> 2245d3bb
 NANO_VERSION=
 
 if [ -z $NANO_VERSION ] || [ $NANO_VERSION -eq "0" ]; then
